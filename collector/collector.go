--- conflicted
+++ resolved
@@ -128,11 +128,7 @@
 	rs[target][QosDSCPIndex][srcPort] = r
 }
 
-<<<<<<< HEAD
 type resultWalker func(report, string, string, layers.TCPPort, bool, *log.Logger)
-=======
-type resultWalker func(report, string, string, uint16, bool, *log.Logger)
->>>>>>> a52d002a
 
 func (rs resultStore) walkResults(
 	remotes config.RemoteStore,
@@ -152,11 +148,8 @@
 		if remote.External {
 			qos = ip.DSCPBeLow
 		}
-<<<<<<< HEAD
+
 		for srcPort, rep := range r[(ip.GetDSCP).Pos(qos, logger)] {
-=======
-		for srcPort, rep := range r[(tcp.GetDSCP).Pos(qos, logger)] {
->>>>>>> a52d002a
 			walkerF[0](rep, remote.Hostname, remote.Location, srcPort, foreground, logger)
 		}
 		if len(walkerF) > 1 {
@@ -475,11 +468,7 @@
 			zap.String("version", defines.ArachneVersion),
 			zap.String("host", gl.RemoteConfig.HostName),
 			zap.String("host_location", gl.RemoteConfig.Location),
-<<<<<<< HEAD
 			zap.Any("target_TCP_port", gl.RemoteConfig.TargetTCPPort),
-=======
-			zap.Uint16("target_TCP_port", gl.RemoteConfig.TargetTCPPort),
->>>>>>> a52d002a
 			zap.String("QoS_DSCP", currentDSCP),
 		)
 	}
@@ -500,11 +489,7 @@
 	r report,
 	targetHost string,
 	targetLocation string,
-<<<<<<< HEAD
 	srcPort layers.TCPPort,
-=======
-	srcPort uint16,
->>>>>>> a52d002a
 	foreground bool,
 	logger *log.Logger,
 ) {
@@ -550,11 +535,7 @@
 		logger.Info("Result",
 			zap.String("target", targetHost),
 			zap.String("target_location", targetLocation),
-<<<<<<< HEAD
 			zap.Any("source_port", srcPort),
-=======
-			zap.Uint16("source_port", srcPort),
->>>>>>> a52d002a
 			twoWay,
 			oneWay,
 			zap.String("timed_out", timedOut))
